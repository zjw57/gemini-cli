/**
 * @license
 * Copyright 2025 Google LLC
 * SPDX-License-Identifier: Apache-2.0
 */

import { simpleGit } from 'simple-git';
import { getErrorMessage } from '../../utils/errors.js';
import type {
  ExtensionInstallMetadata,
  GeminiCLIExtension,
} from '@google/gemini-cli-core';
import { ExtensionUpdateState } from '../../ui/state/extensions.js';
import * as os from 'node:os';
import * as https from 'node:https';
import * as fs from 'node:fs';
import * as path from 'node:path';
import { EXTENSIONS_CONFIG_FILENAME, loadExtension } from '../extension.js';
import * as tar from 'tar';
import extract from 'extract-zip';
<<<<<<< HEAD
import { fetchJson, getGitHubToken } from './github_fetch.js';
=======

function getGitHubToken(): string | undefined {
  return process.env['GITHUB_TOKEN'];
}
>>>>>>> a1cc5ac2

/**
 * Clones a Git repository to a specified local path.
 * @param installMetadata The metadata for the extension to install.
 * @param destination The destination path to clone the repository to.
 */
export async function cloneFromGit(
  installMetadata: ExtensionInstallMetadata,
  destination: string,
): Promise<void> {
  try {
    const git = simpleGit(destination);
    let sourceUrl = installMetadata.source;
    const token = getGitHubToken();
    if (token) {
      try {
        const parsedUrl = new URL(sourceUrl);
        if (
          parsedUrl.protocol === 'https:' &&
          parsedUrl.hostname === 'github.com'
        ) {
          if (!parsedUrl.username) {
            parsedUrl.username = token;
          }
          sourceUrl = parsedUrl.toString();
        }
      } catch {
        // If source is not a valid URL, we don't inject the token.
        // We let git handle the source as is.
      }
    }
    await git.clone(sourceUrl, './', ['--depth', '1']);

    const remotes = await git.getRemotes(true);
    if (remotes.length === 0) {
      throw new Error(
        `Unable to find any remotes for repo ${installMetadata.source}`,
      );
    }

    const refToFetch = installMetadata.ref || 'HEAD';

    await git.fetch(remotes[0].name, refToFetch);

    // After fetching, checkout FETCH_HEAD to get the content of the fetched ref.
    // This results in a detached HEAD state, which is fine for this purpose.
    await git.checkout('FETCH_HEAD');
  } catch (error) {
    throw new Error(
      `Failed to clone Git repository from ${installMetadata.source} ${getErrorMessage(error)}`,
      {
        cause: error,
      },
    );
  }
}

export function parseGitHubRepoForReleases(source: string): {
  owner: string;
  repo: string;
} {
  // Default to a github repo path, so `source` can be just an org/repo
  const parsedUrl = URL.parse(source, 'https://github.com');
  // The pathname should be "/owner/repo".
  const parts = parsedUrl?.pathname
    .substring(1)
    .split('/')
    // Remove the empty segments, fixes trailing slashes
    .filter((part) => part !== '');
  if (parts?.length !== 2 || parsedUrl?.host !== 'github.com') {
    throw new Error(
      `Invalid GitHub repository source: ${source}. Expected "owner/repo" or a github repo uri.`,
    );
  }
  const owner = parts[0];
  const repo = parts[1].replace('.git', '');

  if (owner.startsWith('git@github.com')) {
    throw new Error(
      `GitHub release-based extensions are not supported for SSH. You must use an HTTPS URI with a personal access token to download releases from private repositories. You can set your personal access token in the GITHUB_TOKEN environment variable and install the extension via SSH.`,
    );
  }

  return { owner, repo };
}

export async function fetchReleaseFromGithub(
  owner: string,
  repo: string,
  ref?: string,
  allowPreRelease?: boolean,
): Promise<GithubReleaseData> {
  if (ref) {
    return await fetchJson(
      `https://api.github.com/repos/${owner}/${repo}/releases/tags/${ref}`,
    );
  }

  if (!allowPreRelease) {
    // Grab the release that is tagged as the "latest", github does not allow
    // this to be a pre-release so we can blindly grab it.
    return await fetchJson(
      `https://api.github.com/repos/${owner}/${repo}/releases/latest`,
    );
  }

  // If pre-releases are allowed, we just grab the most recent release.
  const releases = await fetchJson<GithubReleaseData[]>(
    `https://api.github.com/repos/${owner}/${repo}/releases?per_page=1`,
  );
  if (releases.length === 0) {
    throw new Error('No releases found');
  }
  return releases[0];
}

export async function checkForExtensionUpdate(
  extension: GeminiCLIExtension,
  cwd: string = process.cwd(),
): Promise<ExtensionUpdateState> {
  const installMetadata = extension.installMetadata;
  if (installMetadata?.type === 'local') {
    const newExtension = loadExtension({
      extensionDir: installMetadata.source,
      workspaceDir: cwd,
    });
    if (!newExtension) {
      console.error(
        `Failed to check for update for local extension "${extension.name}". Could not load extension from source path: ${installMetadata.source}`,
      );
      return ExtensionUpdateState.ERROR;
    }
    if (newExtension.version !== extension.version) {
      return ExtensionUpdateState.UPDATE_AVAILABLE;
    }
    return ExtensionUpdateState.UP_TO_DATE;
  }
  if (
    !installMetadata ||
    (installMetadata.type !== 'git' &&
      installMetadata.type !== 'github-release')
  ) {
    return ExtensionUpdateState.NOT_UPDATABLE;
  }
  try {
    if (installMetadata.type === 'git') {
      const git = simpleGit(extension.path);
      const remotes = await git.getRemotes(true);
      if (remotes.length === 0) {
        console.error('No git remotes found.');
        return ExtensionUpdateState.ERROR;
      }
      const remoteUrl = remotes[0].refs.fetch;
      if (!remoteUrl) {
        console.error(`No fetch URL found for git remote ${remotes[0].name}.`);
        return ExtensionUpdateState.ERROR;
      }

      // Determine the ref to check on the remote.
      const refToCheck = installMetadata.ref || 'HEAD';

      const lsRemoteOutput = await git.listRemote([remoteUrl, refToCheck]);

      if (typeof lsRemoteOutput !== 'string' || lsRemoteOutput.trim() === '') {
        console.error(`Git ref ${refToCheck} not found.`);
        return ExtensionUpdateState.ERROR;
      }

      const remoteHash = lsRemoteOutput.split('\t')[0];
      const localHash = await git.revparse(['HEAD']);

      if (!remoteHash) {
        console.error(
          `Unable to parse hash from git ls-remote output "${lsRemoteOutput}"`,
        );
        return ExtensionUpdateState.ERROR;
      }
      if (remoteHash === localHash) {
        return ExtensionUpdateState.UP_TO_DATE;
      }
      return ExtensionUpdateState.UPDATE_AVAILABLE;
    } else {
      const { source, releaseTag } = installMetadata;
      if (!source) {
        console.error(`No "source" provided for extension.`);
        return ExtensionUpdateState.ERROR;
      }
      const { owner, repo } = parseGitHubRepoForReleases(source);

      const releaseData = await fetchReleaseFromGithub(
        owner,
        repo,
        installMetadata.ref,
        installMetadata.allowPreRelease,
      );
      if (releaseData.tag_name !== releaseTag) {
        return ExtensionUpdateState.UPDATE_AVAILABLE;
      }
      return ExtensionUpdateState.UP_TO_DATE;
    }
  } catch (error) {
    console.error(
      `Failed to check for updates for extension "${installMetadata.source}": ${getErrorMessage(error)}`,
    );
    return ExtensionUpdateState.ERROR;
  }
}
export interface GitHubDownloadResult {
  tagName: string;
  type: 'git' | 'github-release';
}
export async function downloadFromGitHubRelease(
  installMetadata: ExtensionInstallMetadata,
  destination: string,
): Promise<GitHubDownloadResult> {
  const { source, ref, allowPreRelease: preRelease } = installMetadata;
  const { owner, repo } = parseGitHubRepoForReleases(source);

  try {
    const releaseData = await fetchReleaseFromGithub(
      owner,
      repo,
      ref,
      preRelease,
    );
    if (!releaseData) {
      throw new Error(
        `No release data found for ${owner}/${repo} at tag ${ref}`,
      );
    }

    const asset = findReleaseAsset(releaseData.assets);
    let archiveUrl: string | undefined;
    let isTar = false;
    let isZip = false;
    if (asset) {
      archiveUrl = asset.browser_download_url;
    } else {
      if (releaseData.tarball_url) {
        archiveUrl = releaseData.tarball_url;
        isTar = true;
      } else if (releaseData.zipball_url) {
        archiveUrl = releaseData.zipball_url;
        isZip = true;
      }
    }
    if (!archiveUrl) {
      throw new Error(
        `No assets found for release with tag ${releaseData.tag_name}`,
      );
    }
    let downloadedAssetPath = path.join(
      destination,
      path.basename(new URL(archiveUrl).pathname),
    );
    if (isTar && !downloadedAssetPath.endsWith('.tar.gz')) {
      downloadedAssetPath += '.tar.gz';
    } else if (isZip && !downloadedAssetPath.endsWith('.zip')) {
      downloadedAssetPath += '.zip';
    }

    await downloadFile(archiveUrl, downloadedAssetPath);

    await extractFile(downloadedAssetPath, destination);

    // For regular github releases, the repository is put inside of a top level
    // directory. In this case we should see exactly two file in the destination
    // dir, the archive and the directory. If we see that, validate that the
    // dir has a gemini extension configuration file and then move all files
    // from the directory up one level into the destination directory.
    const entries = await fs.promises.readdir(destination, {
      withFileTypes: true,
    });
    if (entries.length === 2) {
      const lonelyDir = entries.find((entry) => entry.isDirectory());
      if (
        lonelyDir &&
        fs.existsSync(
          path.join(destination, lonelyDir.name, EXTENSIONS_CONFIG_FILENAME),
        )
      ) {
        const dirPathToExtract = path.join(destination, lonelyDir.name);
        const extractedDirFiles = await fs.promises.readdir(dirPathToExtract);
        for (const file of extractedDirFiles) {
          await fs.promises.rename(
            path.join(dirPathToExtract, file),
            path.join(destination, file),
          );
        }
        await fs.promises.rmdir(dirPathToExtract);
      }
    }

    await fs.promises.unlink(downloadedAssetPath);
    return {
      tagName: releaseData.tag_name,
      type: 'github-release',
    };
  } catch (error) {
    throw new Error(
      `Failed to download release from ${installMetadata.source}: ${getErrorMessage(error)}`,
    );
  }
}

interface GithubReleaseData {
  assets: Asset[];
  tag_name: string;
  tarball_url?: string;
  zipball_url?: string;
}

interface Asset {
  name: string;
  browser_download_url: string;
}

export function findReleaseAsset(assets: Asset[]): Asset | undefined {
  const platform = os.platform();
  const arch = os.arch();

  const platformArchPrefix = `${platform}.${arch}.`;
  const platformPrefix = `${platform}.`;

  // Check for platform + architecture specific asset
  const platformArchAsset = assets.find((asset) =>
    asset.name.toLowerCase().startsWith(platformArchPrefix),
  );
  if (platformArchAsset) {
    return platformArchAsset;
  }

  // Check for platform specific asset
  const platformAsset = assets.find((asset) =>
    asset.name.toLowerCase().startsWith(platformPrefix),
  );
  if (platformAsset) {
    return platformAsset;
  }

  // Check for generic asset if only one is available
  const genericAsset = assets.find(
    (asset) =>
      !asset.name.toLowerCase().includes('darwin') &&
      !asset.name.toLowerCase().includes('linux') &&
      !asset.name.toLowerCase().includes('win32'),
  );
  if (assets.length === 1) {
    return genericAsset;
  }

  return undefined;
}

async function downloadFile(url: string, dest: string): Promise<void> {
  const headers: { 'User-agent': string; Authorization?: string } = {
    'User-agent': 'gemini-cli',
  };
  const token = getGitHubToken();
  if (token) {
    headers.Authorization = `token ${token}`;
  }
  return new Promise((resolve, reject) => {
    https
      .get(url, { headers }, (res) => {
        if (res.statusCode === 302 || res.statusCode === 301) {
          downloadFile(res.headers.location!, dest).then(resolve).catch(reject);
          return;
        }
        if (res.statusCode !== 200) {
          return reject(
            new Error(`Request failed with status code ${res.statusCode}`),
          );
        }
        const file = fs.createWriteStream(dest);
        res.pipe(file);
        file.on('finish', () => file.close(resolve as () => void));
      })
      .on('error', reject);
  });
}

export async function extractFile(file: string, dest: string): Promise<void> {
  if (file.endsWith('.tar.gz')) {
    await tar.x({
      file,
      cwd: dest,
    });
  } else if (file.endsWith('.zip')) {
    await extract(file, { dir: dest });
  } else {
    throw new Error(`Unsupported file extension for extraction: ${file}`);
  }
}<|MERGE_RESOLUTION|>--- conflicted
+++ resolved
@@ -18,14 +18,10 @@
 import { EXTENSIONS_CONFIG_FILENAME, loadExtension } from '../extension.js';
 import * as tar from 'tar';
 import extract from 'extract-zip';
-<<<<<<< HEAD
-import { fetchJson, getGitHubToken } from './github_fetch.js';
-=======
 
 function getGitHubToken(): string | undefined {
   return process.env['GITHUB_TOKEN'];
 }
->>>>>>> a1cc5ac2
 
 /**
  * Clones a Git repository to a specified local path.
