--- conflicted
+++ resolved
@@ -302,15 +302,7 @@
       mockGit.revparse.mockResolvedValue('localHash');
 
       const dispatch = vi.fn();
-<<<<<<< HEAD
-      await checkForAllExtensionUpdates(
-        [extension],
-        dispatch,
-        tempWorkspaceDir,
-      );
-=======
       await checkForAllExtensionUpdates([extension], dispatch);
->>>>>>> a1cc5ac2
       expect(dispatch).toHaveBeenCalledWith({
         type: 'SET_STATE',
         payload: {
@@ -348,15 +340,7 @@
       mockGit.revparse.mockResolvedValue('sameHash');
 
       const dispatch = vi.fn();
-<<<<<<< HEAD
-      await checkForAllExtensionUpdates(
-        [extension],
-        dispatch,
-        tempWorkspaceDir,
-      );
-=======
       await checkForAllExtensionUpdates([extension], dispatch);
->>>>>>> a1cc5ac2
       expect(dispatch).toHaveBeenCalledWith({
         type: 'SET_STATE',
         payload: {
@@ -391,15 +375,7 @@
         new ExtensionEnablementManager(ExtensionStorage.getUserExtensionsDir()),
       )[0];
       const dispatch = vi.fn();
-<<<<<<< HEAD
-      await checkForAllExtensionUpdates(
-        [extension],
-        dispatch,
-        tempWorkspaceDir,
-      );
-=======
       await checkForAllExtensionUpdates([extension], dispatch);
->>>>>>> a1cc5ac2
       expect(dispatch).toHaveBeenCalledWith({
         type: 'SET_STATE',
         payload: {
@@ -434,15 +410,7 @@
         new ExtensionEnablementManager(ExtensionStorage.getUserExtensionsDir()),
       )[0];
       const dispatch = vi.fn();
-<<<<<<< HEAD
-      await checkForAllExtensionUpdates(
-        [extension],
-        dispatch,
-        tempWorkspaceDir,
-      );
-=======
       await checkForAllExtensionUpdates([extension], dispatch);
->>>>>>> a1cc5ac2
       expect(dispatch).toHaveBeenCalledWith({
         type: 'SET_STATE',
         payload: {
@@ -476,15 +444,7 @@
       mockGit.getRemotes.mockRejectedValue(new Error('Git error'));
 
       const dispatch = vi.fn();
-<<<<<<< HEAD
-      await checkForAllExtensionUpdates(
-        [extension],
-        dispatch,
-        tempWorkspaceDir,
-      );
-=======
       await checkForAllExtensionUpdates([extension], dispatch);
->>>>>>> a1cc5ac2
       expect(dispatch).toHaveBeenCalledWith({
         type: 'SET_STATE',
         payload: {
