--- conflicted
+++ resolved
@@ -76,11 +76,8 @@
   listExtensions: boolean | undefined;
   proxy: string | undefined;
   includeDirectories: string[] | undefined;
-<<<<<<< HEAD
   _: Array<string | number>;
-=======
   screenReader: boolean | undefined;
->>>>>>> 0c1f3acc
 }
 
 export async function parseArguments(settings: Settings): Promise<CliArgs> {
