/**
 * @license
 * Copyright 2025 Google LLC
 * SPDX-License-Identifier: Apache-2.0
 */

import type { FunctionDeclaration } from '@google/genai';
import type {
  AnyDeclarativeTool,
  ToolResult,
  ToolInvocation,
} from './tools.js';
import { Kind, BaseDeclarativeTool, BaseToolInvocation } from './tools.js';
import type { Config } from '../config/config.js';
import { spawn } from 'node:child_process';
import { StringDecoder } from 'node:string_decoder';
import { connectAndDiscover } from './mcp-client.js';
import { McpClientManager } from './mcp-client-manager.js';
import { DiscoveredMCPTool } from './mcp-tool.js';
import { parse } from 'shell-quote';
import { ToolErrorType } from './tool-error.js';
import { safeJsonStringify } from '../utils/safeJsonStringify.js';
import type { EventEmitter } from 'node:events';

type ToolParams = Record<string, unknown>;

class DiscoveredToolInvocation extends BaseToolInvocation<
  ToolParams,
  ToolResult
> {
  constructor(
    private readonly config: Config,
    private readonly toolName: string,
    params: ToolParams,
  ) {
    super(params);
  }

  getDescription(): string {
    return safeJsonStringify(this.params);
  }

  async execute(
    _signal: AbortSignal,
    _updateOutput?: (output: string) => void,
  ): Promise<ToolResult> {
    const callCommand = this.config.getToolCallCommand()!;
    const child = spawn(callCommand, [this.toolName]);
    child.stdin.write(JSON.stringify(this.params));
    child.stdin.end();

    let stdout = '';
    let stderr = '';
    let error: Error | null = null;
    let code: number | null = null;
    let signal: NodeJS.Signals | null = null;

    await new Promise<void>((resolve) => {
      const onStdout = (data: Buffer) => {
        stdout += data?.toString();
      };

      const onStderr = (data: Buffer) => {
        stderr += data?.toString();
      };

      const onError = (err: Error) => {
        error = err;
      };

      const onClose = (
        _code: number | null,
        _signal: NodeJS.Signals | null,
      ) => {
        code = _code;
        signal = _signal;
        cleanup();
        resolve();
      };

      const cleanup = () => {
        child.stdout.removeListener('data', onStdout);
        child.stderr.removeListener('data', onStderr);
        child.removeListener('error', onError);
        child.removeListener('close', onClose);
        if (child.connected) {
          child.disconnect();
        }
      };

      child.stdout.on('data', onStdout);
      child.stderr.on('data', onStderr);
      child.on('error', onError);
      child.on('close', onClose);
    });

    // if there is any error, non-zero exit code, signal, or stderr, return error details instead of stdout
    if (error || code !== 0 || signal || stderr) {
      const llmContent = [
        `Stdout: ${stdout || '(empty)'}`,
        `Stderr: ${stderr || '(empty)'}`,
        `Error: ${error ?? '(none)'}`,
        `Exit Code: ${code ?? '(none)'}`,
        `Signal: ${signal ?? '(none)'}`,
      ].join('\n');
      return {
        llmContent,
        returnDisplay: llmContent,
        error: {
          message: llmContent,
          type: ToolErrorType.DISCOVERED_TOOL_EXECUTION_ERROR,
        },
      };
    }

    return {
      llmContent: stdout,
      returnDisplay: stdout,
    };
  }
}

export class DiscoveredTool extends BaseDeclarativeTool<
  ToolParams,
  ToolResult
> {
  constructor(
    private readonly config: Config,
    name: string,
    override readonly description: string,
    override readonly parameterSchema: Record<string, unknown>,
  ) {
    const discoveryCmd = config.getToolDiscoveryCommand()!;
    const callCommand = config.getToolCallCommand()!;
    description += `

This tool was discovered from the project by executing the command \`${discoveryCmd}\` on project root.
When called, this tool will execute the command \`${callCommand} ${name}\` on project root.
Tool discovery and call commands can be configured in project or user settings.

When called, the tool call command is executed as a subprocess.
On success, tool output is returned as a json string.
Otherwise, the following information is returned:

Stdout: Output on stdout stream. Can be \`(empty)\` or partial.
Stderr: Output on stderr stream. Can be \`(empty)\` or partial.
Error: Error or \`(none)\` if no error was reported for the subprocess.
Exit Code: Exit code or \`(none)\` if terminated by signal.
Signal: Signal number or \`(none)\` if no signal was received.
`;
    super(
      name,
      name,
      description,
      Kind.Other,
      parameterSchema,
      false, // isOutputMarkdown
      false, // canUpdateOutput
    );
  }

  protected createInvocation(
    params: ToolParams,
  ): ToolInvocation<ToolParams, ToolResult> {
    return new DiscoveredToolInvocation(this.config, this.name, params);
  }
}

export class ToolRegistry {
  private tools: Map<string, AnyDeclarativeTool> = new Map();
  private config: Config;
  private mcpClientManager: McpClientManager;

  constructor(config: Config, eventEmitter?: EventEmitter) {
    this.config = config;
    this.mcpClientManager = new McpClientManager(
      this.config.getMcpServers() ?? {},
      this.config.getMcpServerCommand(),
      this,
      this.config.getPromptRegistry(),
      this.config.getDebugMode(),
      this.config.getWorkspaceContext(),
      eventEmitter,
    );
  }

  /**
   * Registers a tool definition.
   * @param tool - The tool object containing schema and execution logic.
   */
  registerTool(tool: AnyDeclarativeTool): void {
    if (this.tools.has(tool.name)) {
      if (tool instanceof DiscoveredMCPTool) {
        tool = tool.asFullyQualifiedTool();
      } else {
        // Decide on behavior: throw error, log warning, or allow overwrite
        console.warn(
          `Tool with name "${tool.name}" is already registered. Overwriting.`,
        );
      }
    }
    this.tools.set(tool.name, tool);
  }

  private removeDiscoveredTools(): void {
    for (const tool of this.tools.values()) {
      if (tool instanceof DiscoveredTool || tool instanceof DiscoveredMCPTool) {
        this.tools.delete(tool.name);
      }
    }
  }

  /**
   * Removes all tools from a specific MCP server.
   * @param serverName The name of the server to remove tools from.
   */
  removeMcpToolsByServer(serverName: string): void {
    for (const [name, tool] of this.tools.entries()) {
      if (tool instanceof DiscoveredMCPTool && tool.serverName === serverName) {
        this.tools.delete(name);
      }
    }
  }

  /**
   * Discovers tools from project (if available and configured).
   * Can be called multiple times to update discovered tools.
   * This will discover tools from the command line and from MCP servers.
   */
  async discoverAllTools(): Promise<void> {
    // remove any previously discovered tools
    this.removeDiscoveredTools();

    this.config.getPromptRegistry().clear();

    await this.discoverAndRegisterToolsFromCommand();

    // discover tools using MCP servers, if configured
<<<<<<< HEAD
    await this.mcpClientManager.discoverAllMcpTools();

    // discover the VsCode language model tools if in IDE mode.
    if (
      this.config.getIdeMode() &&
      this.config.getEnableIdeLanguageModelTools()
    ) {
      await this.config.getIdeClient().discoverTools(this);
    }
=======
    await this.mcpClientManager.discoverAllMcpTools(this.config);
>>>>>>> c9e1265d
  }

  /**
   * Discovers tools from project (if available and configured).
   * Can be called multiple times to update discovered tools.
   * This will NOT discover tools from the command line, only from MCP servers.
   */
  async discoverMcpTools(): Promise<void> {
    // remove any previously discovered tools
    this.removeDiscoveredTools();

    this.config.getPromptRegistry().clear();

    // discover tools using MCP servers, if configured
    await this.mcpClientManager.discoverAllMcpTools(this.config);
  }

  /**
   * Restarts all MCP servers and re-discovers tools.
   */
  async restartMcpServers(): Promise<void> {
    await this.discoverMcpTools();
  }

  /**
   * Discover or re-discover tools for a single MCP server.
   * @param serverName - The name of the server to discover tools from.
   */
  async discoverToolsForServer(serverName: string): Promise<void> {
    // Remove any previously discovered tools from this server
    for (const [name, tool] of this.tools.entries()) {
      if (tool instanceof DiscoveredMCPTool && tool.serverName === serverName) {
        this.tools.delete(name);
      }
    }

    this.config.getPromptRegistry().removePromptsByServer(serverName);

    const mcpServers = this.config.getMcpServers() ?? {};
    const serverConfig = mcpServers[serverName];
    if (serverConfig) {
      await connectAndDiscover(
        serverName,
        serverConfig,
        this,
        this.config.getPromptRegistry(),
        this.config.getDebugMode(),
        this.config.getWorkspaceContext(),
        this.config,
      );
    }
  }

  private async discoverAndRegisterToolsFromCommand(): Promise<void> {
    const discoveryCmd = this.config.getToolDiscoveryCommand();
    if (!discoveryCmd) {
      return;
    }

    try {
      const cmdParts = parse(discoveryCmd);
      if (cmdParts.length === 0) {
        throw new Error(
          'Tool discovery command is empty or contains only whitespace.',
        );
      }
      const proc = spawn(cmdParts[0] as string, cmdParts.slice(1) as string[]);
      let stdout = '';
      const stdoutDecoder = new StringDecoder('utf8');
      let stderr = '';
      const stderrDecoder = new StringDecoder('utf8');
      let sizeLimitExceeded = false;
      const MAX_STDOUT_SIZE = 10 * 1024 * 1024; // 10MB limit
      const MAX_STDERR_SIZE = 10 * 1024 * 1024; // 10MB limit

      let stdoutByteLength = 0;
      let stderrByteLength = 0;

      proc.stdout.on('data', (data) => {
        if (sizeLimitExceeded) return;
        if (stdoutByteLength + data.length > MAX_STDOUT_SIZE) {
          sizeLimitExceeded = true;
          proc.kill();
          return;
        }
        stdoutByteLength += data.length;
        stdout += stdoutDecoder.write(data);
      });

      proc.stderr.on('data', (data) => {
        if (sizeLimitExceeded) return;
        if (stderrByteLength + data.length > MAX_STDERR_SIZE) {
          sizeLimitExceeded = true;
          proc.kill();
          return;
        }
        stderrByteLength += data.length;
        stderr += stderrDecoder.write(data);
      });

      await new Promise<void>((resolve, reject) => {
        proc.on('error', reject);
        proc.on('close', (code) => {
          stdout += stdoutDecoder.end();
          stderr += stderrDecoder.end();

          if (sizeLimitExceeded) {
            return reject(
              new Error(
                `Tool discovery command output exceeded size limit of ${MAX_STDOUT_SIZE} bytes.`,
              ),
            );
          }

          if (code !== 0) {
            console.error(`Command failed with code ${code}`);
            console.error(stderr);
            return reject(
              new Error(`Tool discovery command failed with exit code ${code}`),
            );
          }
          resolve();
        });
      });

      // execute discovery command and extract function declarations (w/ or w/o "tool" wrappers)
      const functions: FunctionDeclaration[] = [];
      const discoveredItems = JSON.parse(stdout.trim());

      if (!discoveredItems || !Array.isArray(discoveredItems)) {
        throw new Error(
          'Tool discovery command did not return a JSON array of tools.',
        );
      }

      for (const tool of discoveredItems) {
        if (tool && typeof tool === 'object') {
          if (Array.isArray(tool['function_declarations'])) {
            functions.push(...tool['function_declarations']);
          } else if (Array.isArray(tool['functionDeclarations'])) {
            functions.push(...tool['functionDeclarations']);
          } else if (tool['name']) {
            functions.push(tool as FunctionDeclaration);
          }
        }
      }
      // register each function as a tool
      for (const func of functions) {
        if (!func.name) {
          console.warn('Discovered a tool with no name. Skipping.');
          continue;
        }
        const parameters =
          func.parametersJsonSchema &&
          typeof func.parametersJsonSchema === 'object' &&
          !Array.isArray(func.parametersJsonSchema)
            ? func.parametersJsonSchema
            : {};
        this.registerTool(
          new DiscoveredTool(
            this.config,
            func.name,
            func.description ?? '',
            parameters as Record<string, unknown>,
          ),
        );
      }
    } catch (e) {
      console.error(`Tool discovery command "${discoveryCmd}" failed:`, e);
      throw e;
    }
  }

  /**
   * Retrieves the list of tool schemas (FunctionDeclaration array).
   * Extracts the declarations from the ToolListUnion structure.
   * Includes discovered (vs registered) tools if configured.
   * @returns An array of FunctionDeclarations.
   */
  getFunctionDeclarations(): FunctionDeclaration[] {
    const declarations: FunctionDeclaration[] = [];
    this.tools.forEach((tool) => {
      declarations.push(tool.schema);
    });
    return declarations;
  }

  /**
   * Retrieves a filtered list of tool schemas based on a list of tool names.
   * @param toolNames - An array of tool names to include.
   * @returns An array of FunctionDeclarations for the specified tools.
   */
  getFunctionDeclarationsFiltered(toolNames: string[]): FunctionDeclaration[] {
    const declarations: FunctionDeclaration[] = [];
    for (const name of toolNames) {
      const tool = this.tools.get(name);
      if (tool) {
        declarations.push(tool.schema);
      }
    }
    return declarations;
  }

  /**
   * Returns an array of all registered and discovered tool names.
   */
  getAllToolNames(): string[] {
    return Array.from(this.tools.keys());
  }

  /**
   * Returns an array of all registered and discovered tool instances.
   */
  getAllTools(): AnyDeclarativeTool[] {
    return Array.from(this.tools.values()).sort((a, b) =>
      a.displayName.localeCompare(b.displayName),
    );
  }

  /**
   * Returns an array of tools registered from a specific MCP server.
   */
  getToolsByServer(serverName: string): AnyDeclarativeTool[] {
    const serverTools: AnyDeclarativeTool[] = [];
    for (const tool of this.tools.values()) {
      if ((tool as DiscoveredMCPTool)?.serverName === serverName) {
        serverTools.push(tool);
      }
    }
    return serverTools.sort((a, b) => a.name.localeCompare(b.name));
  }

  /**
   * Get the definition of a specific tool.
   */
  getTool(name: string): AnyDeclarativeTool | undefined {
    return this.tools.get(name);
  }
}<|MERGE_RESOLUTION|>--- conflicted
+++ resolved
@@ -236,8 +236,7 @@
     await this.discoverAndRegisterToolsFromCommand();
 
     // discover tools using MCP servers, if configured
-<<<<<<< HEAD
-    await this.mcpClientManager.discoverAllMcpTools();
+    await this.mcpClientManager.discoverAllMcpTools(this.config);
 
     // discover the VsCode language model tools if in IDE mode.
     if (
@@ -246,9 +245,6 @@
     ) {
       await this.config.getIdeClient().discoverTools(this);
     }
-=======
-    await this.mcpClientManager.discoverAllMcpTools(this.config);
->>>>>>> c9e1265d
   }
 
   /**
