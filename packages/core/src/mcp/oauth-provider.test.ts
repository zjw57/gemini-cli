--- conflicted
+++ resolved
@@ -37,9 +37,6 @@
   text?: string | (() => Promise<string>);
   json?: unknown | (() => Promise<unknown>);
 }) => {
-<<<<<<< HEAD
-  const response: any = {
-=======
   const response: {
     ok: boolean;
     status?: number;
@@ -49,7 +46,6 @@
     text?: () => Promise<string>;
     json?: () => Promise<unknown>;
   } = {
->>>>>>> 31b4c76a
     ok: options.ok,
     headers: {
       get: (name: string) => {
@@ -68,23 +64,14 @@
   if (options.text !== undefined) {
     response.text =
       typeof options.text === 'string'
-<<<<<<< HEAD
-        ? () => Promise.resolve(options.text)
-        : options.text;
-=======
         ? () => Promise.resolve(options.text as string)
         : (options.text as () => Promise<string>);
->>>>>>> 31b4c76a
   }
 
   if (options.json !== undefined) {
     response.json =
       typeof options.json === 'function'
-<<<<<<< HEAD
-        ? options.json
-=======
         ? (options.json as () => Promise<unknown>)
->>>>>>> 31b4c76a
         : () => Promise.resolve(options.json);
   }
 
