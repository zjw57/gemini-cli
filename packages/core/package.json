--- conflicted
+++ resolved
@@ -1,10 +1,6 @@
 {
   "name": "@google/gemini-cli-core",
-<<<<<<< HEAD
-  "version": "0.9.0-nightly.20251001.163dba7e",
-=======
   "version": "0.8.1",
->>>>>>> a1cc5ac2
   "description": "Gemini CLI Core",
   "repository": {
     "type": "git",
