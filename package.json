--- conflicted
+++ resolved
@@ -93,14 +93,7 @@
     "yargs": "^17.7.2"
   },
   "dependencies": {
-<<<<<<< HEAD
-    "node-fetch": "^3.3.2",
-    "@lvce-editor/ripgrep": "^1.6.0",
-    "simple-git": "^3.28.0",
-    "strip-ansi": "^7.1.0"
-=======
     "simple-git": "^3.28.0"
->>>>>>> 2b05cf3b
   },
   "optionalDependencies": {
     "@lydell/node-pty": "1.1.0",
