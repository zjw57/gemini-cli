{
  "name": "@google/gemini-cli",
  "version": "0.8.0-nightly.20250925.b1da8c21",
  "engines": {
    "node": ">=20.0.0"
  },
  "type": "module",
  "workspaces": [
    "packages/*"
  ],
  "private": "true",
  "repository": {
    "type": "git",
    "url": "git+https://github.com/google-gemini/gemini-cli.git"
  },
  "config": {
    "sandboxImageUri": "us-docker.pkg.dev/gemini-code-dev/gemini-cli/sandbox:0.8.0-nightly.20250925.b1da8c21"
  },
  "scripts": {
    "start": "cross-env node scripts/start.js",
    "start:a2a-server": "CODER_AGENT_PORT=41242 npm run start --workspace @google/gemini-cli-a2a-server",
    "debug": "cross-env DEBUG=1 node --inspect-brk scripts/start.js",
    "auth:npm": "npx google-artifactregistry-auth",
    "auth:docker": "gcloud auth configure-docker us-west1-docker.pkg.dev",
    "auth": "npm run auth:npm && npm run auth:docker",
    "generate": "node scripts/generate-git-commit-info.js",
    "build": "node scripts/build.js",
    "build-and-start": "npm run build && npm run start",
    "build:vscode": "node scripts/build_vscode_companion.js",
    "build:all": "npm run build && npm run build:sandbox && npm run build:vscode",
    "build:packages": "npm run build --workspaces",
    "build:sandbox": "node scripts/build_sandbox.js",
    "bundle": "npm run generate && node esbuild.config.js && node scripts/copy_bundle_assets.js",
    "test": "npm run test --workspaces --if-present --parallel",
    "test:ci": "npm run test:ci --workspaces --if-present --parallel && npm run test:scripts",
    "test:scripts": "vitest run --config ./scripts/tests/vitest.config.ts",
    "test:e2e": "cross-env VERBOSE=true KEEP_OUTPUT=true npm run test:integration:sandbox:none",
    "test:integration:all": "npm run test:integration:sandbox:none && npm run test:integration:sandbox:docker && npm run test:integration:sandbox:podman",
    "test:integration:sandbox:none": "cross-env GEMINI_SANDBOX=false vitest run --root ./integration-tests",
    "test:integration:sandbox:docker": "cross-env GEMINI_SANDBOX=docker npm run build:sandbox && cross-env GEMINI_SANDBOX=docker vitest run --root ./integration-tests",
    "test:integration:sandbox:podman": "cross-env GEMINI_SANDBOX=podman vitest run --root ./integration-tests",
    "lint": "eslint . --ext .ts,.tsx && eslint integration-tests",
    "lint:fix": "eslint . --fix && eslint integration-tests --fix",
    "lint:ci": "eslint . --ext .ts,.tsx --max-warnings 0 && eslint integration-tests --max-warnings 0",
    "lint:all": "node scripts/lint.js",
    "format": "prettier --experimental-cli --write .",
    "typecheck": "npm run typecheck --workspaces --if-present",
    "preflight": "npm run clean && npm ci && npm run format && npm run lint:ci && npm run build && npm run typecheck && npm run test:ci",
    "prepare": "husky && npm run bundle",
    "prepare:package": "node scripts/prepare-package.js",
    "release:version": "node scripts/version.js",
    "telemetry": "node scripts/telemetry.js",
    "check:lockfile": "node scripts/check-lockfile.js",
    "clean": "node scripts/clean.js",
    "pre-commit": "node scripts/pre-commit.js"
  },
  "overrides": {
    "wrap-ansi": "9.0.2",
    "ansi-regex": "5.0.1",
    "cliui": {
      "wrap-ansi": "7.0.0"
    }
  },
  "bin": {
    "gemini": "bundle/gemini.js"
  },
  "files": [
    "bundle/",
    "README.md",
    "LICENSE"
  ],
  "devDependencies": {
    "@types/marked": "^5.0.2",
    "@types/mime-types": "^3.0.1",
    "@types/minimatch": "^5.1.2",
    "@types/mock-fs": "^4.13.4",
    "@types/shell-quote": "^1.7.5",
    "@vitest/coverage-v8": "^3.1.1",
    "@vitest/eslint-plugin": "^1.3.4",
    "cross-env": "^7.0.3",
    "esbuild": "^0.25.0",
    "eslint": "^9.24.0",
    "eslint-config-prettier": "^10.1.2",
    "eslint-plugin-import": "^2.31.0",
    "eslint-plugin-license-header": "^0.8.0",
    "eslint-plugin-react": "^7.37.5",
    "eslint-plugin-react-hooks": "^5.2.0",
    "glob": "^10.4.5",
    "globals": "^16.0.0",
    "google-artifactregistry-auth": "^3.4.0",
    "husky": "^9.1.7",
    "ink": "^6.3.1",
    "json": "^11.0.0",
    "lint-staged": "^16.1.6",
    "memfs": "^4.42.0",
    "mnemonist": "^0.40.3",
    "mock-fs": "^5.5.0",
    "msw": "^2.10.4",
    "npm-run-all": "^4.1.5",
    "prettier": "^3.5.3",
    "react-devtools-core": "^6.1.5",
    "semver": "^7.7.2",
    "tsx": "^4.20.3",
    "typescript-eslint": "^8.30.1",
    "vitest": "^3.2.4",
    "yargs": "^17.7.2"
  },
  "dependencies": {
<<<<<<< HEAD
    "@google/adk": "file:../adk-js/core",
    "@testing-library/react": "^16.3.0",
    "mimic-fn": "^4.0.0",
    "simple-git": "^3.28.0",
    "tinygradient": "^2.0.1"
=======
    "@testing-library/dom": "^10.4.1",
    "simple-git": "^3.28.0"
>>>>>>> 042288e7
  },
  "optionalDependencies": {
    "@lydell/node-pty": "1.1.0",
    "@lydell/node-pty-darwin-arm64": "1.1.0",
    "@lydell/node-pty-darwin-x64": "1.1.0",
    "@lydell/node-pty-linux-x64": "1.1.0",
    "@lydell/node-pty-win32-arm64": "1.1.0",
    "@lydell/node-pty-win32-x64": "1.1.0",
    "node-pty": "^1.0.0"
  },
  "lint-staged": {
    "*.{js,jsx,ts,tsx}": [
      "prettier --write",
      "eslint --fix --max-warnings 0"
    ],
    "*.{json,md}": [
      "prettier --write"
    ]
  }
}<|MERGE_RESOLUTION|>--- conflicted
+++ resolved
@@ -106,16 +106,9 @@
     "yargs": "^17.7.2"
   },
   "dependencies": {
-<<<<<<< HEAD
     "@google/adk": "file:../adk-js/core",
-    "@testing-library/react": "^16.3.0",
-    "mimic-fn": "^4.0.0",
-    "simple-git": "^3.28.0",
-    "tinygradient": "^2.0.1"
-=======
     "@testing-library/dom": "^10.4.1",
     "simple-git": "^3.28.0"
->>>>>>> 042288e7
   },
   "optionalDependencies": {
     "@lydell/node-pty": "1.1.0",
